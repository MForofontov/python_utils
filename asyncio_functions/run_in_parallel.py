--- conflicted
+++ resolved
@@ -21,15 +21,10 @@
 
     Raises
     ------
-<<<<<<< HEAD
-    Exception
-        Propagates any exception raised by the provided tasks.
-=======
     TypeError
         If any item in ``tasks`` is not a callable that returns an awaitable.
     Exception
         Propagates any exception raised by the executed tasks.
->>>>>>> 8cab874a
 
     Examples
     --------
