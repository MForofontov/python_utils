[build-system]
requires = ["setuptools>=61"]
build-backend = "setuptools.build_meta"

[project]
name = "python_utils"
version = "0.1.0"
requires-python = ">=3.10"
dependencies = [
    "cramjam==2.11.0",
    "python-snappy==0.7.3",
    "zstandard==0.23.0",
    "psutil==7.0.0",
    "tqdm==4.67.1",
    "numpy==2.3.2",
    "aiohttp==3.12.15",
<<<<<<< HEAD
    "pandas==2.3.1",
    "pytz==2024.2",
=======
>>>>>>> dec1210e
]

[project.optional-dependencies]
dev = [
    "allure-pytest==2.15.0",
    "allure-python-commons==2.15.0",
    "attrs==25.3.0",
    "exceptiongroup==1.3.0",
    "iniconfig==2.1.0",
    "packaging==25.0",
    "pluggy==1.6.0",
    "pytest==8.4.1",
    "pytest-asyncio==1.1.0",
    "tomli==2.2.1",
    "pylint==3.3.7",
    "mypy==1.17.1",
]

[tool.setuptools.packages.find]
where = ["."]
exclude = ["pytest*"]

[tool.pytest.ini_options]
pythonpath = ["."]
testpaths = ["pytest/unit"]<|MERGE_RESOLUTION|>--- conflicted
+++ resolved
@@ -14,11 +14,7 @@
     "tqdm==4.67.1",
     "numpy==2.3.2",
     "aiohttp==3.12.15",
-<<<<<<< HEAD
-    "pandas==2.3.1",
     "pytz==2024.2",
-=======
->>>>>>> dec1210e
 ]
 
 [project.optional-dependencies]
