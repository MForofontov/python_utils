def polyline_encoding_list_of_ints(list_of_ints: list[int]) -> str:
    """
    Encode a list of integers using polyline encoding.

    Parameters
    ----------
    list_of_ints : List[int]
        List of integers to be encoded.

    Returns
    -------
    str
        The encoded polyline string.

    Raises
    ------
    ValueError
        If the input list is empty.

    Examples
    --------
    >>> polyline_encoding_list_of_ints([1, 2])
<<<<<<< HEAD
    'AA'
=======
    'AAA'
>>>>>>> 8cab874a
    """
    if not list_of_ints:
        raise ValueError("Input list cannot be empty.")

    encoded_text: str = ""
    last_number: int = 0

    for number in list_of_ints:
        delta: int = number - last_number
        last_number = number

        # Encode the delta using the polyline encoding scheme
        delta = ~(delta << 1) if delta < 0 else (delta << 1)
        while delta >= 0x20:
            encoded_text += chr((0x20 | (delta & 0x1F)) + 63)
            delta >>= 5
        encoded_text += chr(delta + 63)

    return encoded_text


__all__ = ['polyline_encoding_list_of_ints']<|MERGE_RESOLUTION|>--- conflicted
+++ resolved
@@ -20,11 +20,7 @@
     Examples
     --------
     >>> polyline_encoding_list_of_ints([1, 2])
-<<<<<<< HEAD
-    'AA'
-=======
     'AAA'
->>>>>>> 8cab874a
     """
     if not list_of_ints:
         raise ValueError("Input list cannot be empty.")
